<?xml version="1.0" encoding="UTF-8"?>
<Scheme
   LastUpgradeVersion = "1240"
   version = "1.3">
   <BuildAction
      parallelizeBuildables = "YES"
      buildImplicitDependencies = "YES">
      <BuildActionEntries>
         <BuildActionEntry
            buildForTesting = "YES"
            buildForRunning = "YES"
            buildForProfiling = "YES"
            buildForArchiving = "YES"
            buildForAnalyzing = "YES">
            <BuildableReference
               BuildableIdentifier = "primary"
               BlueprintIdentifier = "DcmSwift_DcmSwiftTests"
               BuildableName = "DcmSwift_DcmSwiftTests"
               BlueprintName = "DcmSwift_DcmSwiftTests"
               ReferencedContainer = "container:">
            </BuildableReference>
         </BuildActionEntry>
         <BuildActionEntry
            buildForTesting = "YES"
            buildForRunning = "YES"
            buildForProfiling = "YES"
            buildForArchiving = "YES"
            buildForAnalyzing = "YES">
            <BuildableReference
               BuildableIdentifier = "primary"
               BlueprintIdentifier = "DcmSwift"
               BuildableName = "DcmSwift"
               BlueprintName = "DcmSwift"
               ReferencedContainer = "container:">
            </BuildableReference>
         </BuildActionEntry>
         <BuildActionEntry
            buildForTesting = "YES"
            buildForRunning = "YES"
            buildForProfiling = "YES"
            buildForArchiving = "YES"
            buildForAnalyzing = "YES">
            <BuildableReference
               BuildableIdentifier = "primary"
               BlueprintIdentifier = "DcmAnonymize"
               BuildableName = "DcmAnonymize"
               BlueprintName = "DcmAnonymize"
               ReferencedContainer = "container:">
            </BuildableReference>
         </BuildActionEntry>
         <BuildActionEntry
            buildForTesting = "YES"
            buildForRunning = "YES"
            buildForProfiling = "YES"
            buildForArchiving = "YES"
            buildForAnalyzing = "YES">
            <BuildableReference
               BuildableIdentifier = "primary"
               BlueprintIdentifier = "DcmPrint"
               BuildableName = "DcmPrint"
               BlueprintName = "DcmPrint"
               ReferencedContainer = "container:">
            </BuildableReference>
         </BuildActionEntry>
         <BuildActionEntry
            buildForTesting = "YES"
            buildForRunning = "YES"
            buildForProfiling = "NO"
            buildForArchiving = "NO"
            buildForAnalyzing = "YES">
            <BuildableReference
               BuildableIdentifier = "primary"
               BlueprintIdentifier = "DcmSwiftTests"
               BuildableName = "DcmSwiftTests"
               BlueprintName = "DcmSwiftTests"
               ReferencedContainer = "container:">
            </BuildableReference>
         </BuildActionEntry>
         <BuildActionEntry
            buildForTesting = "YES"
            buildForRunning = "YES"
            buildForProfiling = "YES"
            buildForArchiving = "YES"
            buildForAnalyzing = "YES">
            <BuildableReference
               BuildableIdentifier = "primary"
               BlueprintIdentifier = "DcmEcho"
               BuildableName = "DcmEcho"
               BlueprintName = "DcmEcho"
               ReferencedContainer = "container:">
            </BuildableReference>
         </BuildActionEntry>
         <BuildActionEntry
            buildForTesting = "YES"
            buildForRunning = "YES"
            buildForProfiling = "YES"
            buildForArchiving = "YES"
            buildForAnalyzing = "YES">
            <BuildableReference
               BuildableIdentifier = "primary"
               BlueprintIdentifier = "DcmServer"
               BuildableName = "DcmServer"
               BlueprintName = "DcmServer"
               ReferencedContainer = "container:">
            </BuildableReference>
         </BuildActionEntry>
         <BuildActionEntry
            buildForTesting = "YES"
            buildForRunning = "YES"
            buildForProfiling = "YES"
            buildForArchiving = "YES"
            buildForAnalyzing = "YES">
            <BuildableReference
               BuildableIdentifier = "primary"
               BlueprintIdentifier = "DcmStore"
               BuildableName = "DcmStore"
               BlueprintName = "DcmStore"
               ReferencedContainer = "container:">
            </BuildableReference>
         </BuildActionEntry>
         <BuildActionEntry
            buildForTesting = "YES"
            buildForRunning = "YES"
            buildForProfiling = "YES"
            buildForArchiving = "YES"
            buildForAnalyzing = "YES">
            <BuildableReference
               BuildableIdentifier = "primary"
<<<<<<< HEAD
               BlueprintIdentifier = "DcmSR"
               BuildableName = "DcmSR"
               BlueprintName = "DcmSR"
=======
               BlueprintIdentifier = "DcmFind"
               BuildableName = "DcmFind"
               BlueprintName = "DcmFind"
>>>>>>> 694c9897
               ReferencedContainer = "container:">
            </BuildableReference>
         </BuildActionEntry>
      </BuildActionEntries>
   </BuildAction>
   <TestAction
      buildConfiguration = "Debug"
      selectedDebuggerIdentifier = "Xcode.DebuggerFoundation.Debugger.LLDB"
      selectedLauncherIdentifier = "Xcode.DebuggerFoundation.Launcher.LLDB"
      shouldUseLaunchSchemeArgsEnv = "YES">
      <Testables>
         <TestableReference
            skipped = "NO">
            <BuildableReference
               BuildableIdentifier = "primary"
               BlueprintIdentifier = "DcmSwiftTests"
               BuildableName = "DcmSwiftTests"
               BlueprintName = "DcmSwiftTests"
               ReferencedContainer = "container:">
            </BuildableReference>
         </TestableReference>
      </Testables>
   </TestAction>
   <LaunchAction
      buildConfiguration = "Debug"
      selectedDebuggerIdentifier = "Xcode.DebuggerFoundation.Debugger.LLDB"
      selectedLauncherIdentifier = "Xcode.DebuggerFoundation.Launcher.LLDB"
      launchStyle = "0"
      useCustomWorkingDirectory = "NO"
      ignoresPersistentStateOnLaunch = "NO"
      debugDocumentVersioning = "YES"
      debugServiceExtension = "internal"
      allowLocationSimulation = "YES">
      <BuildableProductRunnable
         runnableDebuggingMode = "0">
         <BuildableReference
            BuildableIdentifier = "primary"
            BlueprintIdentifier = "DcmSR"
            BuildableName = "DcmSR"
            BlueprintName = "DcmSR"
            ReferencedContainer = "container:">
         </BuildableReference>
      </BuildableProductRunnable>
      <MacroExpansion>
         <BuildableReference
            BuildableIdentifier = "primary"
            BlueprintIdentifier = "DcmAnonymize"
            BuildableName = "DcmAnonymize"
            BlueprintName = "DcmAnonymize"
            ReferencedContainer = "container:">
         </BuildableReference>
      </MacroExpansion>
   </LaunchAction>
   <ProfileAction
      buildConfiguration = "Release"
      shouldUseLaunchSchemeArgsEnv = "YES"
      savedToolIdentifier = ""
      useCustomWorkingDirectory = "NO"
      debugDocumentVersioning = "YES">
      <BuildableProductRunnable
         runnableDebuggingMode = "0">
         <BuildableReference
            BuildableIdentifier = "primary"
            BlueprintIdentifier = "DcmSR"
            BuildableName = "DcmSR"
            BlueprintName = "DcmSR"
            ReferencedContainer = "container:">
         </BuildableReference>
      </BuildableProductRunnable>
   </ProfileAction>
   <AnalyzeAction
      buildConfiguration = "Debug">
   </AnalyzeAction>
   <ArchiveAction
      buildConfiguration = "Release"
      revealArchiveInOrganizer = "YES">
   </ArchiveAction>
</Scheme><|MERGE_RESOLUTION|>--- conflicted
+++ resolved
@@ -126,15 +126,23 @@
             buildForAnalyzing = "YES">
             <BuildableReference
                BuildableIdentifier = "primary"
-<<<<<<< HEAD
                BlueprintIdentifier = "DcmSR"
                BuildableName = "DcmSR"
                BlueprintName = "DcmSR"
-=======
+               ReferencedContainer = "container:">
+            </BuildableReference>
+         </BuildActionEntry>
+         <BuildActionEntry
+            buildForTesting = "YES"
+            buildForRunning = "YES"
+            buildForProfiling = "YES"
+            buildForArchiving = "YES"
+            buildForAnalyzing = "YES">
+            <BuildableReference
+               BuildableIdentifier = "primary"
                BlueprintIdentifier = "DcmFind"
                BuildableName = "DcmFind"
                BlueprintName = "DcmFind"
->>>>>>> 694c9897
                ReferencedContainer = "container:">
             </BuildableReference>
          </BuildActionEntry>
@@ -172,9 +180,9 @@
          runnableDebuggingMode = "0">
          <BuildableReference
             BuildableIdentifier = "primary"
-            BlueprintIdentifier = "DcmSR"
-            BuildableName = "DcmSR"
-            BlueprintName = "DcmSR"
+            BlueprintIdentifier = "DcmFind"
+            BuildableName = "DcmFind"
+            BlueprintName = "DcmFind"
             ReferencedContainer = "container:">
          </BuildableReference>
       </BuildableProductRunnable>
@@ -198,9 +206,9 @@
          runnableDebuggingMode = "0">
          <BuildableReference
             BuildableIdentifier = "primary"
-            BlueprintIdentifier = "DcmSR"
-            BuildableName = "DcmSR"
-            BlueprintName = "DcmSR"
+            BlueprintIdentifier = "DcmFind"
+            BuildableName = "DcmFind"
+            BlueprintName = "DcmFind"
             ReferencedContainer = "container:">
          </BuildableReference>
       </BuildableProductRunnable>
