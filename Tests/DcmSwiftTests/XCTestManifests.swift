import XCTest

#if !canImport(ObjectiveC)
public func allTests() -> [XCTestCaseEntry] {
    return [
        testCase(DcmSwiftTests.allTests),
        testCase(WindowLevelCalculatorTests.allTests),
<<<<<<< HEAD
        testCase(PixelStreamingTests.allTests),
=======
        testCase(ConcurrentWindowingTests.allTests),
>>>>>>> 237ac9e3
    ]
}
#endif<|MERGE_RESOLUTION|>--- conflicted
+++ resolved
@@ -5,11 +5,10 @@
     return [
         testCase(DcmSwiftTests.allTests),
         testCase(WindowLevelCalculatorTests.allTests),
-<<<<<<< HEAD
+        #if canImport(Network)
         testCase(PixelStreamingTests.allTests),
-=======
+        #endif
         testCase(ConcurrentWindowingTests.allTests),
->>>>>>> 237ac9e3
     ]
 }
 #endif