--- conflicted
+++ resolved
@@ -60,12 +60,6 @@
     }
 
 
-<<<<<<< HEAD
-    public var fileName:String  = Bundle.main.object(forInfoDictionaryKey: "CFBundleName") as! String
-    public var outputs:[Output] = [.Stdout]
-    private static var shared   = Logger()
-    private var maxLevel: Int = 5
-=======
     public var targetName:String {
         get {
             return (Bundle.main.object(forInfoDictionaryKey: "CFBundleName") as! String)
@@ -79,7 +73,6 @@
     public lazy var fileName:String = targetName + ".log"
     //public var filePath:String      = "/" + Logger.shared.fileName
     public var outputs:[Output]     = [.Stdout]
->>>>>>> d06c538a
 
 
 
