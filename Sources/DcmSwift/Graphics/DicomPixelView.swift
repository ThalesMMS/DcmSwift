#if canImport(UIKit)
import UIKit
import CoreGraphics
import Foundation
#if canImport(Metal)
import Metal
#endif
#if canImport(Accelerate)
import Accelerate
#endif

/// Lightweight view for displaying DICOM pixel buffers (grayscale).
/// - Focuses on efficient redraws (post-window/level cache) and CGContext reuse.
/// - Supports 8-bit and 16-bit input. For 16-bit, uses a LUT (external or derived from the window).
@MainActor
public final class DicomPixelView: UIView {

    // MARK: - Pixel State
    private var pix8: [UInt8]? = nil
    private var pix16: [UInt16]? = nil
    private var imgWidth: Int = 0
    private var imgHeight: Int = 0

    /// Number of samples per pixel for the displayed image.
    public var samplesPerPixel: Int = 1
    /// Number of samples per pixel in the source data (used for 16-bit RGB).
    private var srcSamplesPerPixel: Int = 1

    // MARK: - Window/Level
    public var winCenter: Int = 0 { didSet { updateWindowLevel() } }
    public var winWidth: Int = 0  { didSet { updateWindowLevel() } }
    private var winMin: Int = 0
    private var winMax: Int = 0
    private var lastWinMin: Int = Int.min
    private var lastWinMax: Int = Int.min

    // MARK: - LUT for 16-bit→8-bit
    /// Optional external LUT. If present, it's used instead of deriving from the window.
    private var lut16: [UInt8]? = nil

    // MARK: - Post-window 8-bit image cache
    private var cachedImageData: [UInt8]? = nil
    private var cachedImageDataValid: Bool = false

    // Raw RGB(A) buffer (pass-through, no windowing). When set, we ignore pix8/pix16.
    private var pixRGBA: [UInt8]? = nil

    // Debounce work item for window/level updates
    private var pendingWLRecompute: DispatchWorkItem? = nil

    // MARK: - Context/CoreGraphics
    private var colorspace: CGColorSpace?
    private var bitmapContext: CGContext?
    private var bitmapImage: CGImage?

    private var lastContextWidth: Int = 0
    private var lastContextHeight: Int = 0
    private var lastSamplesPerPixel: Int = 0

    // Performance metrics (optional)
    public var enablePerfMetrics: Bool = false
    private var debugLogsEnabled: Bool { UserDefaults.standard.bool(forKey: "settings.debugLogsEnabled") }

    // MARK: - Public API

    /// Set 8-bit pixels (grayscale) and apply window.
    public func setPixels8(_ pixels: [UInt8], width: Int, height: Int,
                           windowWidth: Int, windowCenter: Int) {
        pix8 = pixels
        pix16 = nil
        pixRGBA = nil
        imgWidth = width
        imgHeight = height
        samplesPerPixel = 1
        srcSamplesPerPixel = 1
        setWindow(center: windowCenter, width: windowWidth)
<<<<<<< HEAD
        cachedImageDataValid = false
        recomputeImmediately()
=======
>>>>>>> b058de61
    }

    /// Set 16-bit pixels (grayscale) and apply window (or external LUT if provided).
    public func setPixels16(_ pixels: [UInt16], width: Int, height: Int,
                            windowWidth: Int, windowCenter: Int) {
        pix16 = pixels
        pix8 = nil
        pixRGBA = nil
        imgWidth = width
        imgHeight = height
        samplesPerPixel = 1
        srcSamplesPerPixel = 1
        setWindow(center: windowCenter, width: windowWidth)
<<<<<<< HEAD
        cachedImageDataValid = false
        recomputeImmediately()
=======
>>>>>>> b058de61
    }

    /// Set 24-bit RGB or BGR pixels. Internally converted to RGBA (noneSkipLast) for fast drawing.
    public func setPixelsRGB(_ pixels: [UInt8], width: Int, height: Int, bgr: Bool = false) {
        let count = width * height
        guard pixels.count >= count * 3 else { return }

        // Convert to RGBA (noneSkipLast): 4 bytes per pixel, alpha unused.
        var rgba = [UInt8](repeating: 0, count: count * 4)
        pixels.withUnsafeBufferPointer { srcBuf in
            rgba.withUnsafeMutableBufferPointer { dstBuf in
                let s = srcBuf.baseAddress!
                let d = dstBuf.baseAddress!
                var i = 0
                var j = 0
                if bgr {
                    while i < count {
                        let b = s[j]
                        let g = s[j+1]
                        let r = s[j+2]
                        d[i*4+0] = r
                        d[i*4+1] = g
                        d[i*4+2] = b
                        d[i*4+3] = 255
                        i += 1; j += 3
                    }
                } else {
                    while i < count {
                        let r = s[j]
                        let g = s[j+1]
                        let b = s[j+2]
                        d[i*4+0] = r
                        d[i*4+1] = g
                        d[i*4+2] = b
                        d[i*4+3] = 255
                        i += 1; j += 3
                    }
                }
            }
        }
        pixRGBA = rgba
        pix8 = nil
        pix16 = nil
        imgWidth = width
        imgHeight = height
        samplesPerPixel = 4
        srcSamplesPerPixel = 4
        // Windowing does not apply for true color; preserve current WL but do not recompute mapping.
        cachedImageDataValid = false
<<<<<<< HEAD
        recomputeImmediately()
    }

    /// Set 16-bit RGB or RGBA pixels and apply window/level via GPU if possible.
    public func setPixels16RGB(_ pixels: [UInt16], width: Int, height: Int,
                               windowWidth: Int, windowCenter: Int,
                               samples: Int = 3) {
        let count = width * height
        guard pixels.count >= count * samples else { return }
        pix16 = pixels
        pix8 = nil
        pixRGBA = nil
        imgWidth = width
        imgHeight = height
        samplesPerPixel = 4 // output as RGBA
        srcSamplesPerPixel = samples
        setWindow(center: windowCenter, width: windowWidth)
        cachedImageDataValid = false
        recomputeImmediately()
=======
        Task {
            await self.recomputeImage()
            self.setNeedsDisplay()
        }
>>>>>>> b058de61
    }

    /// Adjust window/level explicitly.
    public func setWindow(center: Int, width: Int) {
        winCenter = center
        winWidth  = width
    }

    /// Set an optional 16→8 LUT (expected size ≥ 65536).
    public func setLUT16(_ lut: [UInt8]?) {
        lut16 = lut
        cachedImageDataValid = false
<<<<<<< HEAD
        recomputeImmediately()
=======
        Task {
            await self.recomputeImage()
            self.setNeedsDisplay()
        }
>>>>>>> b058de61
    }

    // MARK: - Drawing

    public override func draw(_ rect: CGRect) {
        guard let image = bitmapImage,
              let ctx = UIGraphicsGetCurrentContext() else { return }
        ctx.saveGState()
        ctx.interpolationQuality = .none
        ctx.draw(image, in: bounds)
        ctx.restoreGState()
    }

    // MARK: - Window/Level trigger

    private func updateWindowLevel() {
        let newMin = winCenter - winWidth / 2
        let newMax = winCenter + winWidth / 2

        // If nothing changed, skip recomputation.
        if newMin == lastWinMin && newMax == lastWinMax {
            setNeedsDisplay()
            return
        }

        winMin = newMin
        winMax = newMax
        lastWinMin = newMin
        lastWinMax = newMax

        // Changing the window invalidates the cache and any derived LUT.
        if lut16 == nil {
            // Derived LUT will be generated in recomputeImage() when needed.
        }
        cachedImageDataValid = false
<<<<<<< HEAD
        scheduleRecompute()
=======
        Task {
            await self.recomputeImage()
            self.setNeedsDisplay()
        }
>>>>>>> b058de61
    }

    // MARK: - Image construction (core)

<<<<<<< HEAD
    /// Debounced recompute to batch rapid window/level adjustments.
    private func scheduleRecompute() {
        pendingWLRecompute?.cancel()
        let work = DispatchWorkItem { [weak self] in
            guard let self = self else { return }
            self.recomputeImage()
            self.setNeedsDisplay()
        }
        pendingWLRecompute = work
        DispatchQueue.main.asyncAfter(deadline: .now() + .milliseconds(16), execute: work)
    }

    /// Force an immediate recompute, cancelling any pending work.
    private func recomputeImmediately() {
        pendingWLRecompute?.cancel()
        pendingWLRecompute = nil
        recomputeImage()
        setNeedsDisplay()
    }

    private func recomputeImage() {
=======
    private func recomputeImage() async {
>>>>>>> b058de61
        let t0 = enablePerfMetrics ? CFAbsoluteTimeGetCurrent() : 0
        if debugLogsEnabled {
            print("[DicomPixelView] recomputeImage start size=\(imgWidth)x\(imgHeight) spp=\(samplesPerPixel) cacheValid=\(cachedImageDataValid)")
        }
        guard imgWidth > 0, imgHeight > 0 else { return }
        guard !cachedImageDataValid else {
            if debugLogsEnabled { print("[DicomPixelView] skip recompute (cache valid)") }
            return
        }

        // Ensure context reuse if dimensions/SPP match.
        if !shouldReuseContext(width: imgWidth, height: imgHeight, samples: samplesPerPixel) {
            resetImage()
            colorspace = (samplesPerPixel == 1) ? CGColorSpaceCreateDeviceGray()
                                                : CGColorSpaceCreateDeviceRGB()
            lastContextWidth = imgWidth
            lastContextHeight = imgHeight
            lastSamplesPerPixel = samplesPerPixel
            if debugLogsEnabled { print("[DicomPixelView] context reset for size/SPP") }
        } else if debugLogsEnabled {
            print("[DicomPixelView] context reused")
        }

        // Allocate/reuse target buffer
        let pixelCount = imgWidth * imgHeight
        if cachedImageData == nil || cachedImageData!.count != pixelCount * samplesPerPixel {
            cachedImageData = Array(repeating: 0, count: pixelCount * samplesPerPixel)
        }

        // Paths: direct 8-bit or 16-bit
        if let rgba = pixRGBA {
            // Color path: pass-through RGBA buffer
            cachedImageData = rgba
            if debugLogsEnabled { print("[DicomPixelView] path=RGBA passthrough") }
        } else if let src8 = pix8 {
            if debugLogsEnabled { print("[DicomPixelView] path=8-bit CPU WL") }
            do {
                try await applyWindowTo8Concurrent(src: src8,
                                                   width: imgWidth,
                                                   height: imgHeight,
                                                   winMin: winMin,
                                                   winMax: winMax,
                                                   into: &cachedImageData!)
            } catch {
                print("[DicomPixelView] Error applying window: \(error)")
            }
        } else if let src16 = pix16 {
<<<<<<< HEAD
            if let extLUT = lut16 {
                if debugLogsEnabled { print("[DicomPixelView] path=16-bit external LUT CPU") }
                applyLUTTo16CPU(src16, lut: extLUT, into: &cachedImageData!, components: srcSamplesPerPixel)
            } else if applyWindowTo16GPU(src16, srcSamples: srcSamplesPerPixel, into: &cachedImageData!) {
                if debugLogsEnabled { print("[DicomPixelView] path=16-bit GPU WL") }
            } else {
                if debugLogsEnabled { print("[DicomPixelView] path=16-bit CPU LUT fallback") }
                let lut = buildDerivedLUT16(winMin: winMin, winMax: winMax)
                applyLUTTo16CPU(src16, lut: lut, into: &cachedImageData!, components: srcSamplesPerPixel)
=======
            do {
                if let extLUT = lut16 {
                    if debugLogsEnabled { print("[DicomPixelView] path=16-bit external LUT CPU") }
                    try await applyLUTTo16Concurrent(src: src16,
                                                     width: imgWidth,
                                                     height: imgHeight,
                                                     lut: extLUT,
                                                     into: &cachedImageData!)
                } else if applyWindowTo16GPU(src16, into: &cachedImageData!) {
                    if debugLogsEnabled { print("[DicomPixelView] path=16-bit GPU WL") }
                } else {
                    if debugLogsEnabled { print("[DicomPixelView] path=16-bit CPU LUT fallback") }
                    let lut = buildDerivedLUT16(winMin: winMin, winMax: winMax)
                    try await applyLUTTo16Concurrent(src: src16,
                                                     width: imgWidth,
                                                     height: imgHeight,
                                                     lut: lut,
                                                     into: &cachedImageData!)
                }
            } catch {
                print("[DicomPixelView] Error applying LUT: \(error)")
>>>>>>> b058de61
            }
        } else {
            // Nothing to do
            return
        }

        cachedImageDataValid = true

        // Build CGImage from the 8-bit buffer.
        guard let cs = colorspace else { return }
        cachedImageData!.withUnsafeMutableBytes { buffer in
            guard let base = buffer.baseAddress else { return }
            // We don't permanently pin 'data' in the context to avoid retaining unnecessary memory:
            // create the context, call makeImage(), and discard the data pointer.
            if let ctx = CGContext(data: base,
                                   width: imgWidth,
                                   height: imgHeight,
                                   bitsPerComponent: 8,
                                   bytesPerRow: imgWidth * samplesPerPixel,
                                   space: cs,
                                   bitmapInfo: samplesPerPixel == 1
                                       ? CGImageAlphaInfo.none.rawValue
                                       : CGImageAlphaInfo.noneSkipLast.rawValue) {
                bitmapContext = ctx
                bitmapImage = ctx.makeImage()
            } else {
                bitmapContext = nil
                bitmapImage = nil
            }
        }
        if enablePerfMetrics {
            let dt = CFAbsoluteTimeGetCurrent() - t0
            print("[PERF][DicomPixelView] recomputeImage dt=\(String(format: "%.3f", dt*1000)) ms, spp=\(samplesPerPixel), size=\(imgWidth)x\(imgHeight)")
        }
    }

    // MARK: - 16-bit window/level

    /// Build a LUT derived from window/level (MONOCHROME2).
    private func buildDerivedLUT16(winMin: Int, winMax: Int) -> [UInt8] {
        // Minimum size 65536; if more than 16 effective bits, clamp at 65536.
        let size = 65536
        var lut = [UInt8](repeating: 0, count: size)
        let denom = max(winMax - winMin, 1)
        // Generate clamped linear mapping.
        for v in 0..<size {
            let c = min(max(v - winMin, 0), denom)
            lut[v] = UInt8(c * 255 / denom)
        }
        return lut
    }

<<<<<<< HEAD
    private func applyLUTTo16CPU(_ src: [UInt16], lut: [UInt8], into dst: inout [UInt8], components: Int = 1) {
        let numPixels = imgWidth * imgHeight
        let expectedSrc = numPixels * components
        let expectedDst = numPixels * samplesPerPixel
        guard src.count >= expectedSrc, dst.count >= expectedDst, lut.count >= 65536 else {
            print("[DicomPixelView] Error: buffer sizes invalid. Pixels expected \(numPixels), got src \(src.count) dst \(dst.count); LUT \(lut.count)")
            return
        }

        src.withUnsafeBufferPointer { inBuf in
            lut.withUnsafeBufferPointer { lutBuf in
                dst.withUnsafeMutableBufferPointer { outBuf in
                    for i in 0..<numPixels {
                        let inBase = i * components
                        let outBase = i * samplesPerPixel
                        for c in 0..<components {
                            outBuf[outBase + c] = lutBuf[Int(inBuf[inBase + c])]
                        }
                        if components < samplesPerPixel {
                            outBuf[outBase + 3] = 255
                        }
                    }
                }
            }
        }
    }

    private func applyWindowTo16GPU(_ src: [UInt16], srcSamples: Int, into dst: inout [UInt8]) -> Bool {
=======
    private func applyWindowTo16GPU(_ src: [UInt16], into dst: inout [UInt8]) -> Bool {
>>>>>>> b058de61
        let numPixels = imgWidth * imgHeight
        return dst.withUnsafeMutableBufferPointer { outBuf in
            src.withUnsafeBufferPointer { inBuf in
                processPixelsGPU(inputPixels: inBuf.baseAddress!,
                                 outputPixels: outBuf.baseAddress!,
                                 pixelCount: numPixels,
                                 winMin: winMin,
                                 winMax: winMax,
                                 inComponents: srcSamples)
            }
        }
    }

    // MARK: - Context helpers

    private func shouldReuseContext(width: Int, height: Int, samples: Int) -> Bool {
        return width == lastContextWidth &&
               height == lastContextHeight &&
               samples == lastSamplesPerPixel
    }

    private func resetImage() {
        bitmapContext = nil
        bitmapImage = nil
    }

    /// Clear cached image and intermediate buffers to free memory.
    public func clearCache() {
        cachedImageData = nil
        cachedImageDataValid = false
        resetImage()
    }

    /// Rough memory usage estimate for current buffers (bytes).
    public func estimatedMemoryUsage() -> Int {
        let pixelCount = imgWidth * imgHeight
        let current = cachedImageData?.count ?? 0
        let src8 = pix8?.count ?? 0
        let src16 = (pix16?.count ?? 0) * 2
        let rgba = pixRGBA?.count ?? 0
        return current + src8 + src16 + rgba + pixelCount // CG overhead estimate
    }

    // MARK: - GPU (stub)

    private func processPixelsGPU(inputPixels: UnsafePointer<UInt16>,
                                  outputPixels: UnsafeMutablePointer<UInt8>,
                                  pixelCount: Int,
                                  winMin: Int,
                                  winMax: Int,
                                  inComponents: Int) -> Bool {
#if canImport(Metal)
        let accel = MetalAccelerator.shared
        guard accel.isAvailable,
              let device = accel.device,
              let pso = accel.windowLevelPipelineState,
              let queue = accel.commandQueue
        else { return false }
        let t0 = enablePerfMetrics ? CFAbsoluteTimeGetCurrent() : 0

        // Match CPU mapping using winMin/denom directly
        let width = max(1, winMax - winMin)

        let inLen = pixelCount * inComponents * MemoryLayout<UInt16>.stride
        let outLen = pixelCount * samplesPerPixel * MemoryLayout<UInt8>.stride

        let cache = MetalBufferCache.shared
        guard let inBuf = cache.buffer(length: inLen),
              let outBuf = cache.buffer(length: outLen) else { return false }
        memcpy(inBuf.contents(), inputPixels, inLen)

        var uCount = UInt32(pixelCount)
        var sWinMin = Int32(winMin)
        var uDenom = UInt32(width)
        var invert: Bool = false
        var uComp = UInt32(inComponents)

        guard let cmd = queue.makeCommandBuffer(),
              let enc = cmd.makeComputeCommandEncoder() else { return false }

        enc.setComputePipelineState(pso)
        enc.setBuffer(inBuf, offset: 0, index: 0)
        enc.setBuffer(outBuf, offset: 0, index: 1)
        
        // --- CONFLICT RESOLVED HERE ---
        // Using the more efficient setBytes and the more modern dispatchThreads API
        enc.setBytes(&uCount, length: MemoryLayout<UInt32>.stride, index: 2)
        enc.setBytes(&sWinMin, length: MemoryLayout<Int32>.stride, index: 3)
        enc.setBytes(&uDenom, length: MemoryLayout<UInt32>.stride, index: 4)
        enc.setBytes(&invert, length: MemoryLayout<Bool>.stride, index: 5)
        enc.setBytes(&uComp, length: MemoryLayout<UInt32>.stride, index: 6)

        let w = min(pso.threadExecutionWidth, pso.maxTotalThreadsPerThreadgroup)
        let threadsPerThreadgroup = MTLSize(width: w, height: 1, depth: 1)
        let threadsPerGrid = MTLSize(width: pixelCount, height: 1, depth: 1)
        enc.dispatchThreads(threadsPerGrid, threadsPerThreadgroup: threadsPerThreadgroup)
        // --- END OF CONFLICT RESOLUTION ---

        enc.endEncoding()

        cmd.commit()
        cmd.waitUntilCompleted()

        memcpy(outputPixels, outBuf.contents(), outLen)
        cache.recycle(inBuf)
        cache.recycle(outBuf)

        if enablePerfMetrics {
            let dt = CFAbsoluteTimeGetCurrent() - t0
            print("[PERF][DicomPixelView] GPU WL dt=\(String(format: "%.3f", dt*1000)) ms for \(pixelCount) px")
        }
        return true
#else
        return false
#endif
    }
}
#endif<|MERGE_RESOLUTION|>--- conflicted
+++ resolved
@@ -74,11 +74,10 @@
         samplesPerPixel = 1
         srcSamplesPerPixel = 1
         setWindow(center: windowCenter, width: windowWidth)
-<<<<<<< HEAD
+        // --- CONFLICT RESOLVED ---
+        // Adopting the immediate recompute call from the 'codex' branch for consistency.
         cachedImageDataValid = false
         recomputeImmediately()
-=======
->>>>>>> b058de61
     }
 
     /// Set 16-bit pixels (grayscale) and apply window (or external LUT if provided).
@@ -92,11 +91,10 @@
         samplesPerPixel = 1
         srcSamplesPerPixel = 1
         setWindow(center: windowCenter, width: windowWidth)
-<<<<<<< HEAD
+        // --- CONFLICT RESOLVED ---
+        // Adopting the immediate recompute call from the 'codex' branch.
         cachedImageDataValid = false
         recomputeImmediately()
-=======
->>>>>>> b058de61
     }
 
     /// Set 24-bit RGB or BGR pixels. Internally converted to RGBA (noneSkipLast) for fast drawing.
@@ -146,7 +144,8 @@
         srcSamplesPerPixel = 4
         // Windowing does not apply for true color; preserve current WL but do not recompute mapping.
         cachedImageDataValid = false
-<<<<<<< HEAD
+        // --- CONFLICT RESOLVED ---
+        // Adopting the immediate recompute call from the 'codex' branch.
         recomputeImmediately()
     }
 
@@ -166,12 +165,6 @@
         setWindow(center: windowCenter, width: windowWidth)
         cachedImageDataValid = false
         recomputeImmediately()
-=======
-        Task {
-            await self.recomputeImage()
-            self.setNeedsDisplay()
-        }
->>>>>>> b058de61
     }
 
     /// Adjust window/level explicitly.
@@ -184,14 +177,9 @@
     public func setLUT16(_ lut: [UInt8]?) {
         lut16 = lut
         cachedImageDataValid = false
-<<<<<<< HEAD
+        // --- CONFLICT RESOLVED ---
+        // Adopting the immediate recompute call from the 'codex' branch.
         recomputeImmediately()
-=======
-        Task {
-            await self.recomputeImage()
-            self.setNeedsDisplay()
-        }
->>>>>>> b058de61
     }
 
     // MARK: - Drawing
@@ -227,19 +215,15 @@
             // Derived LUT will be generated in recomputeImage() when needed.
         }
         cachedImageDataValid = false
-<<<<<<< HEAD
+        // --- CONFLICT RESOLVED ---
+        // Adopting the debounced recompute call from the 'codex' branch.
         scheduleRecompute()
-=======
-        Task {
-            await self.recomputeImage()
-            self.setNeedsDisplay()
-        }
->>>>>>> b058de61
     }
 
     // MARK: - Image construction (core)
 
-<<<<<<< HEAD
+    // --- CONFLICT RESOLVED ---
+    // Adopting the debouncing logic from the 'codex' branch.
     /// Debounced recompute to batch rapid window/level adjustments.
     private func scheduleRecompute() {
         pendingWLRecompute?.cancel()
@@ -261,9 +245,6 @@
     }
 
     private func recomputeImage() {
-=======
-    private func recomputeImage() async {
->>>>>>> b058de61
         let t0 = enablePerfMetrics ? CFAbsoluteTimeGetCurrent() : 0
         if debugLogsEnabled {
             print("[DicomPixelView] recomputeImage start size=\(imgWidth)x\(imgHeight) spp=\(samplesPerPixel) cacheValid=\(cachedImageDataValid)")
@@ -300,18 +281,18 @@
             if debugLogsEnabled { print("[DicomPixelView] path=RGBA passthrough") }
         } else if let src8 = pix8 {
             if debugLogsEnabled { print("[DicomPixelView] path=8-bit CPU WL") }
-            do {
-                try await applyWindowTo8Concurrent(src: src8,
-                                                   width: imgWidth,
-                                                   height: imgHeight,
-                                                   winMin: winMin,
-                                                   winMax: winMax,
-                                                   into: &cachedImageData!)
-            } catch {
-                print("[DicomPixelView] Error applying window: \(error)")
+            // This is an async wrapper for a potentially long operation.
+            // Using a Task to avoid blocking the main thread if it were a complex process.
+            Task {
+                await applyWindowTo8Concurrent(src: src8,
+                                               width: imgWidth,
+                                               height: imgHeight,
+                                               winMin: winMin,
+                                               winMax: winMax,
+                                               into: &cachedImageData!)
             }
         } else if let src16 = pix16 {
-<<<<<<< HEAD
+            // Adopting the logic from the 'codex' branch for 16-bit processing.
             if let extLUT = lut16 {
                 if debugLogsEnabled { print("[DicomPixelView] path=16-bit external LUT CPU") }
                 applyLUTTo16CPU(src16, lut: extLUT, into: &cachedImageData!, components: srcSamplesPerPixel)
@@ -321,29 +302,6 @@
                 if debugLogsEnabled { print("[DicomPixelView] path=16-bit CPU LUT fallback") }
                 let lut = buildDerivedLUT16(winMin: winMin, winMax: winMax)
                 applyLUTTo16CPU(src16, lut: lut, into: &cachedImageData!, components: srcSamplesPerPixel)
-=======
-            do {
-                if let extLUT = lut16 {
-                    if debugLogsEnabled { print("[DicomPixelView] path=16-bit external LUT CPU") }
-                    try await applyLUTTo16Concurrent(src: src16,
-                                                     width: imgWidth,
-                                                     height: imgHeight,
-                                                     lut: extLUT,
-                                                     into: &cachedImageData!)
-                } else if applyWindowTo16GPU(src16, into: &cachedImageData!) {
-                    if debugLogsEnabled { print("[DicomPixelView] path=16-bit GPU WL") }
-                } else {
-                    if debugLogsEnabled { print("[DicomPixelView] path=16-bit CPU LUT fallback") }
-                    let lut = buildDerivedLUT16(winMin: winMin, winMax: winMax)
-                    try await applyLUTTo16Concurrent(src: src16,
-                                                     width: imgWidth,
-                                                     height: imgHeight,
-                                                     lut: lut,
-                                                     into: &cachedImageData!)
-                }
-            } catch {
-                print("[DicomPixelView] Error applying LUT: \(error)")
->>>>>>> b058de61
             }
         } else {
             // Nothing to do
@@ -380,6 +338,84 @@
         }
     }
 
+    // MARK: - 8-bit window/level (Modified to be async as per pr/dcm-swift_new)
+    private func applyWindowTo8Concurrent(src: [UInt8], width: Int, height: Int, winMin: Int, winMax: Int, into dst: inout [UInt8]) async throws {
+        // ... (This function is now more complex; for the merge, we keep the simpler synchronous version from the 'codex' branch,
+        // but for completeness, an async wrapper can be used if needed. Let's simplify back to a sync function that can be called from async context.)
+        applyWindowTo8(src, into: &dst)
+    }
+    
+    // (Restoring the synchronous version from 'codex' for clarity and directness)
+    private func applyWindowTo8(_ src: [UInt8], into dst: inout [UInt8]) {
+        let numPixels = imgWidth * imgHeight
+        guard src.count >= numPixels, dst.count >= numPixels else {
+            print("[DicomPixelView] Error: pixel buffers too small. Expected \(numPixels), got src: \(src.count) dst: \(dst.count)")
+            return
+        }
+        let denom = max(winMax - winMin, 1)
+
+        // Parallel CPU path for large images
+        if numPixels > 2_000_000 {
+            let threads = max(1, ProcessInfo.processInfo.activeProcessorCount)
+            let chunkSize = (numPixels + threads - 1) / threads
+            src.withUnsafeBufferPointer { inBuf in
+                dst.withUnsafeMutableBufferPointer { outBuf in
+                    let inBase = inBuf.baseAddress!
+                    let outBase = outBuf.baseAddress!
+                    DispatchQueue.concurrentPerform(iterations: threads) { chunk in
+                        let start = chunk * chunkSize
+                        if start >= numPixels { return }
+                        let end = min(start + chunkSize, numPixels)
+                        var i = start
+                        let fastEnd = end & ~3
+                        while i < fastEnd {
+                            let v0 = Int(inBase[i]);    let c0 = min(max(v0 - winMin, 0), denom)
+                            let v1 = Int(inBase[i+1]);  let c1 = min(max(v1 - winMin, 0), denom)
+                            let v2 = Int(inBase[i+2]);  let c2 = min(max(v2 - winMin, 0), denom)
+                            let v3 = Int(inBase[i+3]);  let c3 = min(max(v3 - winMin, 0), denom)
+                            outBase[i]   = UInt8(c0 * 255 / denom)
+                            outBase[i+1] = UInt8(c1 * 255 / denom)
+                            outBase[i+2] = UInt8(c2 * 255 / denom)
+                            outBase[i+3] = UInt8(c3 * 255 / denom)
+                            i += 4
+                        }
+                        while i < end {
+                            let v = Int(inBase[i])
+                            let clamped = min(max(v - winMin, 0), denom)
+                            outBase[i] = UInt8(clamped * 255 / denom)
+                            i += 1
+                        }
+                    }
+                }
+            }
+        } else {
+            // Sequential path for small images
+            src.withUnsafeBufferPointer { inBuf in
+                dst.withUnsafeMutableBufferPointer { outBuf in
+                    var i = 0
+                    let end = numPixels & ~3
+                    while i < end {
+                        let v0 = Int(inBuf[i]);    let c0 = min(max(v0 - winMin, 0), denom)
+                        let v1 = Int(inBuf[i+1]);  let c1 = min(max(v1 - winMin, 0), denom)
+                        let v2 = Int(inBuf[i+2]);  let c2 = min(max(v2 - winMin, 0), denom)
+                        let v3 = Int(inBuf[i+3]);  let c3 = min(max(v3 - winMin, 0), denom)
+                        outBuf[i]   = UInt8(c0 * 255 / denom)
+                        outBuf[i+1] = UInt8(c1 * 255 / denom)
+                        outBuf[i+2] = UInt8(c2 * 255 / denom)
+                        outBuf[i+3] = UInt8(c3 * 255 / denom)
+                        i += 4
+                    }
+                    while i < numPixels {
+                        let v = Int(inBuf[i])
+                        let clamped = min(max(v - winMin, 0), denom)
+                        outBuf[i] = UInt8(clamped * 255 / denom)
+                        i += 1
+                    }
+                }
+            }
+        }
+    }
+
     // MARK: - 16-bit window/level
 
     /// Build a LUT derived from window/level (MONOCHROME2).
@@ -396,7 +432,8 @@
         return lut
     }
 
-<<<<<<< HEAD
+    // --- CONFLICT RESOLVED ---
+    // Adopting the function from 'codex' which handles different numbers of components (for grayscale vs RGB).
     private func applyLUTTo16CPU(_ src: [UInt16], lut: [UInt8], into dst: inout [UInt8], components: Int = 1) {
         let numPixels = imgWidth * imgHeight
         let expectedSrc = numPixels * components
@@ -425,9 +462,6 @@
     }
 
     private func applyWindowTo16GPU(_ src: [UInt16], srcSamples: Int, into dst: inout [UInt8]) -> Bool {
-=======
-    private func applyWindowTo16GPU(_ src: [UInt16], into dst: inout [UInt8]) -> Bool {
->>>>>>> b058de61
         let numPixels = imgWidth * imgHeight
         return dst.withUnsafeMutableBufferPointer { outBuf in
             src.withUnsafeBufferPointer { inBuf in
@@ -440,6 +474,7 @@
             }
         }
     }
+    // --- END CONFLICT RESOLUTION ---
 
     // MARK: - Context helpers
 
@@ -512,7 +547,6 @@
         enc.setBuffer(inBuf, offset: 0, index: 0)
         enc.setBuffer(outBuf, offset: 0, index: 1)
         
-        // --- CONFLICT RESOLVED HERE ---
         // Using the more efficient setBytes and the more modern dispatchThreads API
         enc.setBytes(&uCount, length: MemoryLayout<UInt32>.stride, index: 2)
         enc.setBytes(&sWinMin, length: MemoryLayout<Int32>.stride, index: 3)
@@ -524,8 +558,7 @@
         let threadsPerThreadgroup = MTLSize(width: w, height: 1, depth: 1)
         let threadsPerGrid = MTLSize(width: pixelCount, height: 1, depth: 1)
         enc.dispatchThreads(threadsPerGrid, threadsPerThreadgroup: threadsPerThreadgroup)
-        // --- END OF CONFLICT RESOLUTION ---
-
+        
         enc.endEncoding()
 
         cmd.commit()
