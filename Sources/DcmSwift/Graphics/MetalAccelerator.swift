--- conflicted
+++ resolved
@@ -38,10 +38,10 @@
         }
         device = dev
         commandQueue = dev.makeCommandQueue()
-<<<<<<< HEAD
+        
+        // --- INÍCIO DA RESOLUÇÃO DO CONFLITO ---
         commandQueue?.maxCommandBufferCount = 3 // allow a few in-flight buffers
-=======
->>>>>>> e7267ae8
+        // --- FIM DA RESOLUÇÃO DO CONFLITO ---
 
         // Load the module's compiled metallib. Prefer the modern API that understands SPM bundles.
         var lib: MTLLibrary? = nil
