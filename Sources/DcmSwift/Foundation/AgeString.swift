--- conflicted
+++ resolved
@@ -65,19 +65,11 @@
         // nnnD, nnnW, nnnM, nnnY, ex : 107Y, 033D, 012W, etc.
         // http://dicom.nema.org/dicom/2013/output/chtml/part05/sect_6.2.html
         
-<<<<<<< HEAD
         if(validate(age:ageString)) {
             guard let lastChar = ageString.last else {
                 print("problem")
                 exit(0)
             }
-=======
-        guard let lastChar = ageString.last else {
-            print("problem")
-            return nil
-        }
-        if(lastChar == "D") {
->>>>>>> b0e71907
             
             let currentDate = Date()
             let startSubstring = ageString.index(ageString.startIndex, offsetBy: 0)
